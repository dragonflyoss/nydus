// Copyright 2021 Ant Group. All rights reserved.
//
// SPDX-License-Identifier: Apache-2.0

//! Nydus Image Service Management Framework
//!
//! The `nydus-service` crate provides facilities to manage Nydus services, such as:
//! - `blobfs`: share processed RAFS metadata/data blobs to guest by virtio-fs, so the RAFS
//!    filesystem can be mounted by EROFS inside guest.
//! - `blockdev`: compose processed RAFS metadata/data as a block device, so it can be used as
//!   backend for virtio-blk.
//! - `fscache`: cooperate Linux fscache subsystem to mount RAFS filesystems by EROFS.
//! - `fuse`: mount RAFS filesystems as FUSE filesystems.

#[macro_use]
extern crate log;
#[macro_use]
extern crate nydus_api;

use std::fmt::{self, Display};
use std::io;
use std::str::FromStr;
use std::sync::mpsc::{RecvError, SendError};

use fuse_backend_rs::api::vfs::VfsError;
use fuse_backend_rs::transport::Error as FuseTransportError;
use fuse_backend_rs::Error as FuseError;
use nydus_api::{ConfigV2, DaemonErrorKind};
use nydus_rafs::RafsError;
use serde::{Deserialize, Serialize};
use serde_json::Error as SerdeError;
use versionize::{VersionMap, Versionize, VersionizeError, VersionizeResult};
use versionize_derive::Versionize;

pub mod daemon;
mod fs_service;
mod fusedev;
mod singleton;
pub mod upgrade;

pub use blob_cache::BlobCacheMgr;
pub use fs_service::{FsBackendCollection, FsBackendMountCmd, FsBackendUmountCmd, FsService};
pub use fusedev::{create_fuse_daemon, create_vfs_backend, FusedevDaemon};
pub use singleton::create_daemon;

#[cfg(target_os = "linux")]
pub mod blob_cache;
#[cfg(all(target_os = "linux", feature = "block-device"))]
pub mod block_device;
#[cfg(all(target_os = "linux", feature = "block-nbd"))]
pub mod block_nbd;
#[cfg(target_os = "linux")]
mod fs_cache;

#[cfg(target_os = "linux")]
pub use fs_cache::FsCacheHandler;

/// Error code related to Nydus library.
#[derive(thiserror::Error, Debug)]
pub enum Error {
    #[error("object or filesystem already exists")]
    AlreadyExists,
    /// Invalid arguments provided.
    #[error("invalid argument `{0}`")]
    InvalidArguments(String),
    #[error("invalid configuration, {0}")]
    InvalidConfig(String),
    #[error("invalid prefetch file list")]
    InvalidPrefetchList,
    #[error("object or filesystem doesn't exist")]
    NotFound,
    #[error("daemon is not ready yet")]
    NotReady,
    #[error("unsupported request or operation")]
    Unsupported,
    #[error("failed to serialize/deserialize message, {0}")]
    Serde(SerdeError),
    #[error("failed to spawn thread, {0}")]
    ThreadSpawn(io::Error),
    #[error("failed to send message to channel, {0}")]
    ChannelSend(#[from] SendError<crate::daemon::DaemonStateMachineInput>),
    #[error("failed to receive message from channel, {0}")]
    ChannelReceive(#[from] RecvError),
    #[error("failed to upgrade nydusd daemon, {0}")]
    UpgradeManager(upgrade::UpgradeMgrError),
    #[error("failed to start service, {0}")]
    StartService(String),
    /// Input event to stat-machine is not expected.
    #[error("unexpect state machine transition event `{0:?}`")]
    UnexpectedEvent(crate::daemon::DaemonStateMachineInput),
    #[error("failed to wait daemon, {0}")]
    WaitDaemon(#[source] io::Error),

    #[error("filesystem type mismatch, expect {0}")]
    FsTypeMismatch(String),
    #[error("passthroughfs failed to handle request, {0}")]
    PassthroughFs(#[source] io::Error),
    #[error("RAFS failed to handle request, {0}")]
    Rafs(#[from] RafsError),
    #[error("VFS failed to handle request, {0:?}")]
    Vfs(#[from] VfsError),

    // fusedev
    #[error("failed to create FUSE server, {0}")]
    CreateFuseServer(io::Error),
    // Fuse session has been shutdown.
    #[error("FUSE session has been shut down, {0}")]
    SessionShutdown(FuseTransportError),
<<<<<<< HEAD
    #[error("FUSE device not found")]
    FuseDeviceNotFound,
    #[error("Fuse write error, {0}")]
    FuseWriteError(#[source] FuseError),
    #[error("Sysfs file open error, {0}")]
    SysfsOpenError(#[source] io::Error),
    #[error("Sysfs write error, {0}")]
    SysfsWriteError(#[source] io::Error),
=======
    #[error("FUSE notify error, {0}")]
    NotifyError(#[from] FuseNotifyError),
>>>>>>> 4d586f49
    #[error("failed to walk and notify invalidation: {0}")]
    WalkNotifyInvalidation(#[from] std::io::Error),

    // virtio-fs
    #[error("failed to handle event other than input event")]
    HandleEventNotEpollIn,
    #[error("failed to handle unknown event")]
    HandleEventUnknownEvent,
    #[error("fail to walk descriptor chain")]
    IterateQueue,
    #[error("invalid Virtio descriptor chain, {0}")]
    InvalidDescriptorChain(FuseTransportError),
    #[error("failed to process FUSE request, {0}")]
    ProcessQueue(#[from] FuseError),
    #[error("failed to create epoll context, {0}")]
    Epoll(#[source] io::Error),
    #[error("vhost-user failed to process request, {0}")]
    VhostUser(String),
    #[error("missing memory configuration for virtio queue")]
    QueueMemoryUnset,
}

impl From<Error> for io::Error {
    fn from(e: Error) -> Self {
        einval!(e)
    }
}

impl From<Error> for DaemonErrorKind {
    fn from(e: Error) -> Self {
        use Error::*;
        match e {
            UpgradeManager(e) => DaemonErrorKind::UpgradeManager(format!("{:?}", e)),
            NotReady => DaemonErrorKind::NotReady,
            Unsupported => DaemonErrorKind::Unsupported,
            Serde(e) => DaemonErrorKind::Serde(e),
            UnexpectedEvent(e) => DaemonErrorKind::UnexpectedEvent(format!("{:?}", e)),
            o => DaemonErrorKind::Other(o.to_string()),
        }
    }
}

/// Specialized `Result` for Nydus library.
pub type Result<T> = std::result::Result<T, Error>;

#[derive(thiserror::Error, Debug)]
pub enum FuseNotifyError {
    #[error("Session failure error, {0}")]
    SessionFailure(#[from] FuseTransportError),
    #[error("Fuse write error, {0}")]
    FuseWriteError(#[source] FuseError),
    #[error("Sysfs file open error, {0}")]
    SysfsOpenError(#[source] io::Error),
    #[error("Sysfs write error, {0}")]
    SysfsWriteError(#[source] io::Error),
}

/// Type of supported backend filesystems.
#[derive(Clone, Debug, Serialize, PartialEq, Deserialize, Versionize)]
pub enum FsBackendType {
    /// Registry Accelerated File System
    Rafs,
    /// Share an underlying directory as a FUSE filesystem.
    PassthroughFs,
}

impl FromStr for FsBackendType {
    type Err = Error;

    fn from_str(s: &str) -> Result<FsBackendType> {
        match s {
            "rafs" => Ok(FsBackendType::Rafs),
            "passthrough" => Ok(FsBackendType::PassthroughFs),
            "passthroughfs" => Ok(FsBackendType::PassthroughFs),
            "passthrough_fs" => Ok(FsBackendType::PassthroughFs),
            o => Err(Error::InvalidArguments(format!(
                "only 'rafs' and 'passthrough_fs' are supported, but {} was specified",
                o
            ))),
        }
    }
}

impl Display for FsBackendType {
    fn fmt(&self, f: &mut fmt::Formatter<'_>) -> fmt::Result {
        write!(f, "{:?}", self)
    }
}

/// Backend filesystem descriptor.
#[derive(Serialize, Clone, Deserialize)]
pub struct FsBackendDescriptor {
    /// Type of backend filesystem.
    pub backend_type: FsBackendType,
    /// Mount point for the filesystem.
    pub mountpoint: String,
    /// Timestamp for the mount operation.
    pub mounted_time: time::OffsetDateTime,
    /// Optional configuration information for the backend filesystem.
    pub config: Option<ConfigV2>,
}

/// Validate thread number configuration, valid range is `[1-1024]`.
pub fn validate_threads_configuration<V: AsRef<str>>(v: V) -> std::result::Result<usize, String> {
    if let Ok(t) = v.as_ref().parse::<usize>() {
        if t > 0 && t <= 1024 {
            Ok(t)
        } else {
            Err(format!(
                "invalid thread number {}, valid range: [1-1024]",
                t
            ))
        }
    } else {
        Err(format!(
            "invalid thread number configuration: {}",
            v.as_ref()
        ))
    }
}

/// Trait to get configuration options for services.
pub trait ServiceArgs {
    /// Get value of commandline option `key`.
    fn value_of(&self, key: &str) -> Option<&String>;

    /// Check whether commandline optio `key` is present.
    fn is_present(&self, key: &str) -> bool;
}

#[cfg(not(target_os = "linux"))]
mod blob_cache {
    use super::*;

    pub struct BlobCacheMgr {}

    impl Default for BlobCacheMgr {
        fn default() -> Self {
            Self::new()
        }
    }

    impl BlobCacheMgr {
        pub fn new() -> Self {
            BlobCacheMgr {}
        }

        pub fn add_blob_list(&self, _blobs: &nydus_api::BlobCacheList) -> io::Result<()> {
            unimplemented!()
        }

        pub fn add_blob_entry(&self, _entry: &nydus_api::BlobCacheEntry) -> Result<()> {
            unimplemented!()
        }

        pub fn remove_blob_entry(&self, _param: &nydus_api::BlobCacheObjectId) -> Result<()> {
            unimplemented!()
        }
    }
}

#[cfg(test)]
mod tests {
    use super::*;

    #[test]
    fn test_backend_fs_type() {
        assert_eq!(
            FsBackendType::from_str("rafs").unwrap(),
            FsBackendType::Rafs
        );
        assert_eq!(
            FsBackendType::from_str("passthrough").unwrap(),
            FsBackendType::PassthroughFs
        );
        assert_eq!(
            FsBackendType::from_str("passthroughfs").unwrap(),
            FsBackendType::PassthroughFs
        );
        assert_eq!(
            FsBackendType::from_str("passthrough_fs").unwrap(),
            FsBackendType::PassthroughFs
        );
        assert!(FsBackendType::from_str("passthroug").is_err());

        assert_eq!(format!("{}", FsBackendType::Rafs), "Rafs");
        assert_eq!(format!("{}", FsBackendType::PassthroughFs), "PassthroughFs");
    }

    #[test]
    fn test_validate_thread_configuration() {
        assert_eq!(validate_threads_configuration("1").unwrap(), 1);
        assert_eq!(validate_threads_configuration("1024").unwrap(), 1024);
        assert!(validate_threads_configuration("0").is_err());
        assert!(validate_threads_configuration("-1").is_err());
        assert!(validate_threads_configuration("1.0").is_err());
        assert!(validate_threads_configuration("1025").is_err());
        assert!(validate_threads_configuration("test").is_err());
    }
}<|MERGE_RESOLUTION|>--- conflicted
+++ resolved
@@ -106,19 +106,8 @@
     // Fuse session has been shutdown.
     #[error("FUSE session has been shut down, {0}")]
     SessionShutdown(FuseTransportError),
-<<<<<<< HEAD
-    #[error("FUSE device not found")]
-    FuseDeviceNotFound,
-    #[error("Fuse write error, {0}")]
-    FuseWriteError(#[source] FuseError),
-    #[error("Sysfs file open error, {0}")]
-    SysfsOpenError(#[source] io::Error),
-    #[error("Sysfs write error, {0}")]
-    SysfsWriteError(#[source] io::Error),
-=======
     #[error("FUSE notify error, {0}")]
     NotifyError(#[from] FuseNotifyError),
->>>>>>> 4d586f49
     #[error("failed to walk and notify invalidation: {0}")]
     WalkNotifyInvalidation(#[from] std::io::Error),
 
