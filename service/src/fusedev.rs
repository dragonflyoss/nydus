// Copyright 2020 Ant Group. All rights reserved.
// Copyright (C) 2020 Alibaba Cloud. All rights reserved.
//
// SPDX-License-Identifier: (Apache-2.0 AND BSD-3-Clause)

//! Nydus FUSE filesystem daemon.

use core::option::Option::None;
use nydus_rafs::metadata::{RafsInode, RafsInodeWalkAction};
use std::any::Any;
use std::ffi::{CStr, CString, OsStr, OsString};
use std::fs::metadata;
use std::io::{Error, ErrorKind, Result, Write};
use std::ops::Deref;
use std::os::fd::AsRawFd;
#[cfg(target_os = "linux")]
use std::os::linux::fs::MetadataExt;
#[cfg(target_os = "linux")]
use std::os::unix::ffi::OsStrExt;
#[cfg(target_os = "macos")]
use std::os::unix::fs::MetadataExt;
use std::os::unix::net::UnixStream;
use std::path::{Path, PathBuf};
use std::sync::{
    atomic::{AtomicI32, AtomicU64, Ordering},
    mpsc::{channel, Receiver, Sender},
    Arc, Mutex, MutexGuard,
};
use std::thread::{self, JoinHandle};
use std::time::{SystemTime, UNIX_EPOCH};

use fuse_backend_rs::abi::fuse_abi::{InHeader, OutHeader};
use fuse_backend_rs::api::server::{MetricsHook, Server};
use fuse_backend_rs::api::Vfs;
<<<<<<< HEAD
use fuse_backend_rs::transport::{FuseChannel, FuseDevWriter, FuseSession, FuseSessionExt};
=======
use fuse_backend_rs::transport::{FuseChannel, FuseSession, FuseSessionExt};
>>>>>>> 4d586f49
use mio::Waker;
#[cfg(target_os = "linux")]
use nix::sys::stat::{major, minor};
use nydus_api::BuildTimeInfo;
use serde::Serialize;

use crate::daemon::{
    DaemonState, DaemonStateMachineContext, DaemonStateMachineInput, DaemonStateMachineSubscriber,
    NydusDaemon,
};
use crate::fs_service::{FsBackendCollection, FsBackendMountCmd, FsService};
use crate::upgrade::{self, FailoverPolicy, UpgradeManager};
use crate::{Error as NydusError, FsBackendType, FuseNotifyError, Result as NydusResult};

const FS_IDX_SHIFT: u64 = 56;

const FS_IDX_SHIFT: u64 = 56;

#[derive(Serialize)]
struct FuseOp {
    inode: u64,
    opcode: u32,
    unique: u64,
    timestamp_secs: u64,
}

impl Default for FuseOp {
    fn default() -> Self {
        // unwrap because time can't be earlier than EPOCH.
        let timestamp_secs = SystemTime::now()
            .duration_since(UNIX_EPOCH)
            .unwrap()
            .as_secs();

        Self {
            inode: u64::default(),
            opcode: u32::default(),
            unique: u64::default(),
            timestamp_secs,
        }
    }
}

#[derive(Default, Clone, Serialize)]
struct FuseOpWrapper {
    // Mutex should be acceptable since `inflight_op` is always updated
    // within the same thread, which means locking is always directly acquired.
    op: Arc<Mutex<Option<FuseOp>>>,
}

impl MetricsHook for FuseOpWrapper {
    fn collect(&self, ih: &InHeader) {
        let (n, u, o) = (ih.nodeid, ih.unique, ih.opcode);
        // Unwrap is safe because time can't be earlier than EPOCH
        let timestamp_secs = SystemTime::now()
            .duration_since(UNIX_EPOCH)
            .unwrap()
            .as_secs();
        let op = FuseOp {
            inode: n,
            unique: u,
            opcode: o,
            timestamp_secs,
        };

        *self.op.lock().expect("Not expect poisoned lock") = Some(op);
    }

    fn release(&self, _oh: Option<&OutHeader>) {
        *self.op.lock().expect("Not expect poisoned lock") = None
    }
}

struct FuseServer {
    server: Arc<Server<Arc<Vfs>>>,
    ch: FuseChannel,
}

impl FuseServer {
    fn new(server: Arc<Server<Arc<Vfs>>>, se: &FuseSession) -> Result<FuseServer> {
        let ch = se.new_channel().map_err(|e| eother!(e))?;
        Ok(FuseServer { server, ch })
    }

    fn svc_loop(&mut self, metrics_hook: &dyn MetricsHook) -> Result<()> {
        // Given error EBADF, it means kernel has shut down this session.
        let _ebadf = Error::from_raw_os_error(libc::EBADF);

        loop {
            if let Some((reader, writer)) = self.ch.get_request().map_err(|e| {
                Error::new(
                    ErrorKind::Other,
                    format!("failed to get fuse request from /dev/fuse, {}", e),
                )
            })? {
                if let Err(e) =
                    self.server
                        .handle_message(reader, writer.into(), None, Some(metrics_hook))
                {
                    match e {
                        fuse_backend_rs::Error::EncodeMessage(_ebadf) => {
                            return Err(eio!("fuse session has been shut down"));
                        }
                        _ => {
                            error!("Handling fuse message, {}", NydusError::ProcessQueue(e));
                            continue;
                        }
                    }
                }
            } else {
                info!("fuse server exits");
                break;
            }
        }

        Ok(())
    }
}

struct FusedevNotifier<'a> {
    session: &'a Mutex<FuseSession>,
    server: &'a Arc<Server<Arc<Vfs>>>,
}

impl<'a> FusedevNotifier<'a> {
    fn new(session: &'a Mutex<FuseSession>, server: &'a Arc<Server<Arc<Vfs>>>) -> Self {
        FusedevNotifier { session, server }
    }

    fn notify_resend(&self) -> NydusResult<()> {
<<<<<<< HEAD
        let session = self.session.lock().unwrap();
        let file = session
            .get_fuse_file()
            .ok_or(NydusError::FuseDeviceNotFound)?;

        let fd = file.as_raw_fd();
        let mut buf = vec![0u8; session.bufsize()];
        let writer: FuseDevWriter = FuseDevWriter::new(fd, &mut buf)?;

        self.server
            .notify_resend(writer)
            .map_err(NydusError::FuseWriteError)?;
        Ok(())
=======
        let mut session = self.session.lock().unwrap();
        session
            .try_with_writer(|writer| {
                self.server
                    .notify_resend(writer)
                    .map_err(FuseNotifyError::FuseWriteError)
            })
            .map_err(NydusError::NotifyError)
>>>>>>> 4d586f49
    }
}

struct FuseSysfsNotifier<'a> {
    conn: &'a AtomicU64,
}

impl<'a> FuseSysfsNotifier<'a> {
    fn new(conn: &'a AtomicU64) -> Self {
        Self { conn }
    }

    fn get_possible_base_paths() -> Vec<&'static str> {
        vec!["/proc/sys/fs/fuse/connections", "/sys/fs/fuse/connections"]
    }

<<<<<<< HEAD
    fn try_notify_with_path(&self, base_path: &str, event: &str) -> NydusResult<()> {
=======
    fn try_notify_with_path(
        &self,
        base_path: &str,
        event: &str,
    ) -> std::result::Result<(), FuseNotifyError> {
>>>>>>> 4d586f49
        let path = PathBuf::from(base_path)
            .join(self.conn.load(Ordering::Acquire).to_string())
            .join(event);

        let mut file = std::fs::OpenOptions::new()
            .write(true)
            .open(&path)
<<<<<<< HEAD
            .map_err(NydusError::SysfsOpenError)?;

        file.write_all(b"1").map_err(NydusError::SysfsWriteError)?;
=======
            .map_err(FuseNotifyError::SysfsOpenError)?;

        file.write_all(b"1")
            .map_err(FuseNotifyError::SysfsWriteError)?;
>>>>>>> 4d586f49
        Ok(())
    }

    fn notify(&self, event: &str) -> NydusResult<()> {
        let paths = Self::get_possible_base_paths();

        for (idx, path) in paths.iter().enumerate() {
            match self.try_notify_with_path(path, event) {
                Ok(()) => return Ok(()),
                Err(e) => {
<<<<<<< HEAD
                    if !matches!(e, NydusError::SysfsOpenError(_)) || idx == paths.len() - 1 {
                        return Err(e);
=======
                    if !matches!(e, FuseNotifyError::SysfsOpenError(_)) || idx == paths.len() - 1 {
                        return Err(e.into());
>>>>>>> 4d586f49
                    }
                }
            }
        }

        Ok(())
    }

    fn notify_resend(&self) -> NydusResult<()> {
        self.notify("resend")
    }

    fn notify_flush(&self) -> NydusResult<()> {
        self.notify("flush")
    }
}

#[allow(dead_code)]
pub struct FusedevFsService {
    /// Fuse connection ID which usually equals to `st_dev`
    pub conn: AtomicU64,
    pub failover_policy: FailoverPolicy,
    pub session: Mutex<FuseSession>,

    server: Arc<Server<Arc<Vfs>>>,
    upgrade_mgr: Option<Mutex<UpgradeManager>>,
    vfs: Arc<Vfs>,

    backend_collection: Mutex<FsBackendCollection>,
    inflight_ops: Mutex<Vec<FuseOpWrapper>>,
}

impl FusedevFsService {
    fn new(
        vfs: Arc<Vfs>,
        mnt: &Path,
        supervisor: Option<&String>,
        failover_policy: FailoverPolicy,
        readonly: bool,
    ) -> Result<Self> {
        let session = FuseSession::new(mnt, "rafs", "", readonly).map_err(|e| eother!(e))?;
        let upgrade_mgr = supervisor
            .as_ref()
            .map(|s| Mutex::new(UpgradeManager::new(s.to_string().into())));

        Ok(FusedevFsService {
            vfs: vfs.clone(),
            conn: AtomicU64::new(0),
            failover_policy,
            session: Mutex::new(session),
            server: Arc::new(Server::new(vfs)),
            upgrade_mgr,

            backend_collection: Default::default(),
            inflight_ops: Default::default(),
        })
    }

    fn create_fuse_server(&self) -> Result<FuseServer> {
        FuseServer::new(self.server.clone(), self.session.lock().unwrap().deref())
    }

    fn create_inflight_op(&self) -> FuseOpWrapper {
        let inflight_op = FuseOpWrapper::default();

        // "Not expected poisoned lock"
        self.inflight_ops.lock().unwrap().push(inflight_op.clone());

        inflight_op
    }

    fn umount(&self) -> NydusResult<()> {
        let mut session = self.session.lock().expect("Not expect poisoned lock.");
        session.umount().map_err(NydusError::SessionShutdown)?;
        session.wake().map_err(NydusError::SessionShutdown)?;
        Ok(())
    }

    pub fn drain_fuse_requests(&self) -> NydusResult<()> {
        let fusedev_notifier = FusedevNotifier::new(&self.session, &self.server);
        let sysfs_notifier = FuseSysfsNotifier::new(&self.conn);

        match self.failover_policy {
            FailoverPolicy::None => Ok(()),
            FailoverPolicy::Flush => sysfs_notifier.notify_flush(),
            FailoverPolicy::Resend => fusedev_notifier.notify_resend().or_else(|e| {
                error!(
                    "Failed to notify resend by /dev/fuse, {:?}. Trying to do it by sysfs",
                    e
                );
                sysfs_notifier.notify_resend()
            }),
        }
    }
}

impl FsService for FusedevFsService {
    fn get_vfs(&self) -> &Vfs {
        &self.vfs
    }

    fn upgrade_mgr(&self) -> Option<MutexGuard<'_, UpgradeManager>> {
        self.upgrade_mgr.as_ref().map(|mgr| mgr.lock().unwrap())
    }

    fn backend_collection(&self) -> MutexGuard<'_, FsBackendCollection> {
        self.backend_collection.lock().unwrap()
    }

    fn export_inflight_ops(&self) -> NydusResult<Option<String>> {
        let ops = self.inflight_ops.lock().unwrap();

        let r = ops
            .iter()
            .filter(|w| w.op.lock().unwrap().is_some())
            .map(|w| &w.op)
            .collect::<Vec<&Arc<Mutex<Option<FuseOp>>>>>();

        if r.is_empty() {
            Ok(None)
        } else {
            let resp = serde_json::to_string(&r).map_err(NydusError::Serde)?;
            Ok(Some(resp))
        }
    }

    /// Recursively walk the inode tree and send cache invalidation notifications.
    fn walk_and_notify_invalidation(
        &self,
        parent_kernel_ino: u64,
        cur_name: &str,
        cur_inode: Arc<dyn RafsInode>,
        fs_idx: u8,
    ) -> NydusResult<()> {
        let cur_kernel_ino = ((fs_idx as u64) << FS_IDX_SHIFT) | cur_inode.ino();

        if cur_inode.is_dir() {
            let mut handler =
                |child: Option<Arc<dyn RafsInode>>, name: OsString, _ino: u64, _offset: u64| {
                    if name != OsStr::new(".") && name != OsStr::new("..") {
                        if let Some(child_inode) = child {
                            let child_name = name.to_string_lossy().to_string();
                            // Recursive call
                            if let Err(e) = self.walk_and_notify_invalidation(
                                cur_kernel_ino,
                                &child_name,
                                child_inode,
                                fs_idx,
                            ) {
                                warn!("recursive walk failed for {}: {:?}", child_name, e);
                            }
                        }
                    }
                    Ok(RafsInodeWalkAction::Continue)
                };

            cur_inode.walk_children_inodes(0, &mut handler)?;
        }

        // === Post-order: invalidate cache of the current node ===
        let cstr_name = CString::new(cur_name).map_err(|_| eother!("invalid file name"))?;
        // Invalidate inode cache
        self.session.lock().unwrap().with_writer(|writer| {
            if let Err(e) = self.server.notify_inval_inode(writer, cur_kernel_ino, 0, 0) {
                warn!("notify_inval_inode failed: {} {:?}", cur_name, e);
            }
        });

        self.session.lock().unwrap().with_writer(|writer| {
            if let Err(e) =
                self.server
                    .notify_inval_entry(writer, parent_kernel_ino, cstr_name.as_c_str())
            {
                warn!("notify_inval_entry failed: {} {:?}", cur_name, e);
            }
        });

        Ok(())
    }

    /// Check whether the filesystem service is a FUSE service.
    fn is_fuse(&self) -> bool {
        true
    }

    fn as_any(&self) -> &dyn Any {
        self
    }
}

/// Nydus daemon to implement FUSE servers by accessing `/dev/fuse`.
///
/// One FUSE mountpoint will be created for each [FusedevDaemon] object. Every [FusedevDaemon]
/// object has a built-in [Vfs](https://docs.rs/fuse-backend-rs/latest/fuse_backend_rs/api/vfs/struct.Vfs.html)
/// object, which can be used to mount multiple RAFS and/or passthroughfs instances.
pub struct FusedevDaemon {
    bti: BuildTimeInfo,
    id: Option<String>,
    request_sender: Arc<Mutex<Sender<DaemonStateMachineInput>>>,
    result_receiver: Mutex<Receiver<NydusResult<()>>>,
    service: Arc<FusedevFsService>,
    state: AtomicI32,
    pub supervisor: Option<String>,
    threads_cnt: u32,
    state_machine_thread: Mutex<Option<JoinHandle<Result<()>>>>,
    fuse_service_threads: Mutex<Vec<JoinHandle<Result<()>>>>,
    waker: Arc<Waker>,
}

impl FusedevDaemon {
    /// Create a new instance of [FusedevDaemon].
    #[allow(clippy::too_many_arguments)]
    pub fn new(
        trigger: Sender<DaemonStateMachineInput>,
        receiver: Receiver<NydusResult<()>>,
        vfs: Arc<Vfs>,
        mountpoint: &Path,
        threads_cnt: u32,
        waker: Arc<Waker>,
        bti: BuildTimeInfo,
        id: Option<String>,
        supervisor: Option<String>,
        readonly: bool,
        fp: FailoverPolicy,
    ) -> Result<Self> {
        let service = FusedevFsService::new(vfs, mountpoint, supervisor.as_ref(), fp, readonly)?;

        Ok(FusedevDaemon {
            bti,
            id,
            supervisor,
            threads_cnt,
            waker,

            state: AtomicI32::new(DaemonState::INIT as i32),
            result_receiver: Mutex::new(receiver),
            request_sender: Arc::new(Mutex::new(trigger)),
            service: Arc::new(service),
            state_machine_thread: Mutex::new(None),
            fuse_service_threads: Mutex::new(Vec::new()),
        })
    }

    fn kick_one_server(&self, waker: Arc<Waker>) -> NydusResult<()> {
        let mut s = self
            .service
            .create_fuse_server()
            .map_err(NydusError::CreateFuseServer)?;
        let inflight_op = self.service.create_inflight_op();
        let thread = thread::Builder::new()
            .name("fuse_server".to_string())
            .spawn(move || {
                if let Err(_err) = s.svc_loop(&inflight_op) {
                    // Notify the daemon controller that one working thread has exited.
                    if let Err(err) = waker.wake() {
                        error!("fail to exit daemon, error: {:?}", err);
                    }
                }
                Ok(())
            })
            .map_err(NydusError::ThreadSpawn)?;

        self.fuse_service_threads.lock().unwrap().push(thread);

        Ok(())
    }
}

impl DaemonStateMachineSubscriber for FusedevDaemon {
    fn on_event(&self, event: DaemonStateMachineInput) -> NydusResult<()> {
        self.request_sender
            .lock()
            .unwrap()
            .send(event)
            .map_err(NydusError::ChannelSend)?;

        self.result_receiver
            .lock()
            .expect("Not expect poisoned lock!")
            .recv()
            .map_err(NydusError::ChannelReceive)?
    }
}

impl NydusDaemon for FusedevDaemon {
    fn as_any(&self) -> &dyn Any {
        self
    }

    fn id(&self) -> Option<String> {
        self.id.clone()
    }

    fn version(&self) -> BuildTimeInfo {
        self.bti.clone()
    }

    fn get_state(&self) -> DaemonState {
        self.state.load(Ordering::Relaxed).into()
    }

    fn set_state(&self, state: DaemonState) {
        self.state.store(state as i32, Ordering::Relaxed);
    }

    fn start(&self) -> NydusResult<()> {
        info!(
            "start fuse servers with {} worker threads",
            self.threads_cnt
        );
        for _ in 0..self.threads_cnt {
            let waker = self.waker.clone();
            self.kick_one_server(waker)
                .map_err(|e| NydusError::StartService(format!("{}", e)))?;
        }

        Ok(())
    }

    fn umount(&self) -> NydusResult<()> {
        self.service.umount()
    }

    fn stop(&self) {
        let session = self
            .service
            .session
            .lock()
            .expect("Not expect poisoned lock.");
        if let Err(e) = session.wake().map_err(NydusError::SessionShutdown) {
            error!("failed to stop FUSE service thread: {:?}", e);
        }
    }

    fn wait(&self) -> NydusResult<()> {
        self.wait_state_machine()?;
        self.wait_service()
    }

    fn wait_service(&self) -> NydusResult<()> {
        loop {
            let handle = self.fuse_service_threads.lock().unwrap().pop();
            if let Some(handle) = handle {
                handle
                    .join()
                    .map_err(|e| {
                        let e = *e
                            .downcast::<Error>()
                            .unwrap_or_else(|e| Box::new(eother!(e)));
                        NydusError::WaitDaemon(e)
                    })?
                    .map_err(NydusError::WaitDaemon)?;
            } else {
                // No more handles to wait
                break;
            }
        }

        Ok(())
    }

    fn wait_state_machine(&self) -> NydusResult<()> {
        let mut guard = self.state_machine_thread.lock().unwrap();
        if let Some(handler) = guard.take() {
            let result = handler.join().map_err(|e| {
                let e = *e
                    .downcast::<Error>()
                    .unwrap_or_else(|e| Box::new(eother!(e)));
                NydusError::WaitDaemon(e)
            })?;
            result.map_err(NydusError::WaitDaemon)
        } else {
            Ok(())
        }
    }

    fn supervisor(&self) -> Option<String> {
        self.supervisor.clone()
    }

    fn save(&self) -> NydusResult<()> {
        upgrade::fusedev_upgrade::save(self)
    }

    fn restore(&self) -> NydusResult<()> {
        upgrade::fusedev_upgrade::restore(self)
    }

    fn get_default_fs_service(&self) -> Option<Arc<dyn FsService>> {
        Some(self.service.clone())
    }
}

#[cfg(target_os = "macos")]
fn is_mounted(mp: impl AsRef<Path>) -> Result<bool> {
    let mp = mp
        .as_ref()
        .to_str()
        .ok_or_else(|| Error::from_raw_os_error(libc::EINVAL))?;
    let mp = CString::new(String::from(mp)).map_err(|_| Error::from_raw_os_error(libc::EINVAL))?;
    let mut mpb: Vec<libc::statfs> = Vec::new();
    let mut mpb_ptr = mpb.as_mut_ptr();
    let mpb_ptr = &mut mpb_ptr;

    let mpb: Vec<libc::statfs> = unsafe {
        let res = libc::getmntinfo(mpb_ptr, libc::MNT_NOWAIT);
        if res < 0 {
            return Err(Error::from_raw_os_error(res));
        }
        let size = res as usize;
        Vec::from_raw_parts(*mpb_ptr, size, size)
    };
    let match_mp = mpb.iter().find(|mp_stat| unsafe {
        let mp_name = CStr::from_ptr(&mp_stat.f_mntonname as *const i8);
        let mp = CStr::from_ptr(mp.as_ptr());
        mp.eq(mp_name)
    });

    Ok(match_mp.is_some())
}

// TODO: Perhaps, we can't rely on `/proc/self/mounts` to tell if it is mounted.
#[cfg(target_os = "linux")]
fn is_mounted(mp: impl AsRef<Path>) -> Result<bool> {
    let mounts = CString::new("/proc/self/mounts").unwrap();
    let ty = CString::new("r").unwrap();

    let mounts_stream = unsafe {
        libc::setmntent(
            mounts.as_ptr() as *const libc::c_char,
            ty.as_ptr() as *const libc::c_char,
        )
    };

    loop {
        let mnt = unsafe { libc::getmntent(mounts_stream) };
        if mnt as u32 == libc::PT_NULL {
            break;
        }

        // Mount point path
        if unsafe { CStr::from_ptr((*mnt).mnt_dir) }
            == CString::new(mp.as_ref().as_os_str().as_bytes())?.as_c_str()
        {
            unsafe { libc::endmntent(mounts_stream) };
            return Ok(true);
        }
    }

    unsafe { libc::endmntent(mounts_stream) };

    Ok(false)
}

fn is_sock_residual(sock: impl AsRef<Path>) -> bool {
    if metadata(&sock).is_ok() {
        return UnixStream::connect(&sock).is_err();
    }

    false
}

/// When nydusd starts, it checks that whether a previous nydusd died unexpected by:
///     1. Checking whether the mount point is residual by retrieving `/proc/self/mounts`.
///     2. Checking whether the API socket exists and the connection can established or not.
fn is_crashed(path: impl AsRef<Path>, sock: &impl AsRef<Path>) -> Result<bool> {
    if is_mounted(path)? && is_sock_residual(sock) {
        warn!("A previous daemon crashed! Try to failover later.");
        return Ok(true);
    }

    Ok(false)
}

#[cfg(target_os = "macos")]
fn calc_fuse_conn(mp: impl AsRef<Path>) -> Result<u64> {
    let st = metadata(mp.as_ref()).inspect_err(|e| {
        error!("Stat mountpoint {:?}, {}", mp.as_ref(), &e);
    })?;
    Ok(st.dev())
}

#[cfg(target_os = "linux")]
fn calc_fuse_conn(mp: impl AsRef<Path>) -> Result<u64> {
    let st = metadata(mp.as_ref()).inspect_err(|e| {
        error!("Stat mountpoint {:?}, {}", mp.as_ref(), &e);
    })?;
    let dev = st.st_dev();
    let (major, minor) = (major(dev), minor(dev));

    // According to kernel formula:  MKDEV(ma,mi) (((ma) << 20) | (mi))
    Ok(major << 20 | minor)
}

/// Create and start a [FusedevDaemon] instance.
#[allow(clippy::too_many_arguments)]
pub fn create_fuse_daemon(
    mountpoint: &str,
    vfs: Arc<Vfs>,
    supervisor: Option<String>,
    id: Option<String>,
    threads_cnt: u32,
    waker: Arc<Waker>,
    api_sock: Option<impl AsRef<Path>>,
    upgrade: bool,
    readonly: bool,
    fp: FailoverPolicy,
    mount_cmd: Option<FsBackendMountCmd>,
    bti: BuildTimeInfo,
) -> Result<Arc<dyn NydusDaemon>> {
    let mnt = Path::new(mountpoint).canonicalize()?;
    let (trigger, events_rx) = channel::<DaemonStateMachineInput>();
    let (result_sender, result_receiver) = channel::<NydusResult<()>>();
    let daemon = FusedevDaemon::new(
        trigger,
        result_receiver,
        vfs,
        &mnt,
        threads_cnt,
        waker,
        bti,
        id,
        supervisor,
        readonly,
        fp,
    )?;
    let daemon = Arc::new(daemon);
    let machine = DaemonStateMachineContext::new(daemon.clone(), events_rx, result_sender);
    let machine_thread = machine.kick_state_machine()?;
    *daemon.state_machine_thread.lock().unwrap() = Some(machine_thread);

    // Without api socket, nydusd can't do neither live-upgrade nor failover, so the helper
    // finding a victim is not necessary.
    if (api_sock.as_ref().is_some() && !upgrade && !is_crashed(&mnt, api_sock.as_ref().unwrap())?)
        || api_sock.is_none()
    {
        if let Some(cmd) = mount_cmd {
            daemon.service.mount(cmd).map_err(|e| {
                error!("service mount error: {}", &e);
                eother!(e)
            })?;
        }
        daemon
            .service
            .session
            .lock()
            .unwrap()
            .mount()
            .map_err(|e| {
                error!("service session mount error: {}", &e);
                eother!(e)
            })?;

        daemon
            .on_event(DaemonStateMachineInput::Mount)
            .map_err(|e| eother!(e))?;
        daemon
            .on_event(DaemonStateMachineInput::Start)
            .map_err(|e| eother!(e))?;
        daemon
            .service
            .conn
            .store(calc_fuse_conn(mnt)?, Ordering::Relaxed);

        if let Some(f) = daemon.service.session.lock().unwrap().get_fuse_file() {
            if let Some(mut m) = daemon.service.upgrade_mgr() {
                m.hold_file(f).map_err(|e| {
                    error!("Failed to hold fusedev fd, {:?}", e);
                    eother!(e)
                })?;
                m.save_fuse_cid(daemon.service.conn.load(Ordering::Acquire));
            }
        }
    }

    Ok(daemon)
}

/// Create vfs backend with rafs or passthrough as the fuse filesystem driver
#[cfg(target_os = "macos")]
pub fn create_vfs_backend(
    _fs_type: FsBackendType,
    _is_fuse: bool,
    _hybrid_mode: bool,
) -> Result<Arc<Vfs>> {
    let vfs = fuse_backend_rs::api::Vfs::new(fuse_backend_rs::api::VfsOptions::default());
    Ok(Arc::new(vfs))
}

#[cfg(target_os = "linux")]
pub fn create_vfs_backend(
    fs_type: FsBackendType,
    is_fuse: bool,
    hybrid_mode: bool,
) -> Result<Arc<Vfs>> {
    let mut opts = fuse_backend_rs::api::VfsOptions::default();
    match fs_type {
        FsBackendType::PassthroughFs => {
            // passthroughfs requires !no_open
            opts.no_open = false;
            opts.no_opendir = false;
            opts.killpriv_v2 = true;
        }
        FsBackendType::Rafs => {
            // rafs can be readonly and skip open
            opts.no_open = true;
        }
    };

    if !is_fuse && hybrid_mode {
        opts.no_open = false;
        opts.no_opendir = false;
        opts.killpriv_v2 = true;
    }

    let vfs = fuse_backend_rs::api::Vfs::new(opts);
    Ok(Arc::new(vfs))
}<|MERGE_RESOLUTION|>--- conflicted
+++ resolved
@@ -12,7 +12,6 @@
 use std::fs::metadata;
 use std::io::{Error, ErrorKind, Result, Write};
 use std::ops::Deref;
-use std::os::fd::AsRawFd;
 #[cfg(target_os = "linux")]
 use std::os::linux::fs::MetadataExt;
 #[cfg(target_os = "linux")]
@@ -32,11 +31,7 @@
 use fuse_backend_rs::abi::fuse_abi::{InHeader, OutHeader};
 use fuse_backend_rs::api::server::{MetricsHook, Server};
 use fuse_backend_rs::api::Vfs;
-<<<<<<< HEAD
-use fuse_backend_rs::transport::{FuseChannel, FuseDevWriter, FuseSession, FuseSessionExt};
-=======
 use fuse_backend_rs::transport::{FuseChannel, FuseSession, FuseSessionExt};
->>>>>>> 4d586f49
 use mio::Waker;
 #[cfg(target_os = "linux")]
 use nix::sys::stat::{major, minor};
@@ -50,8 +45,6 @@
 use crate::fs_service::{FsBackendCollection, FsBackendMountCmd, FsService};
 use crate::upgrade::{self, FailoverPolicy, UpgradeManager};
 use crate::{Error as NydusError, FsBackendType, FuseNotifyError, Result as NydusResult};
-
-const FS_IDX_SHIFT: u64 = 56;
 
 const FS_IDX_SHIFT: u64 = 56;
 
@@ -167,21 +160,6 @@
     }
 
     fn notify_resend(&self) -> NydusResult<()> {
-<<<<<<< HEAD
-        let session = self.session.lock().unwrap();
-        let file = session
-            .get_fuse_file()
-            .ok_or(NydusError::FuseDeviceNotFound)?;
-
-        let fd = file.as_raw_fd();
-        let mut buf = vec![0u8; session.bufsize()];
-        let writer: FuseDevWriter = FuseDevWriter::new(fd, &mut buf)?;
-
-        self.server
-            .notify_resend(writer)
-            .map_err(NydusError::FuseWriteError)?;
-        Ok(())
-=======
         let mut session = self.session.lock().unwrap();
         session
             .try_with_writer(|writer| {
@@ -190,7 +168,6 @@
                     .map_err(FuseNotifyError::FuseWriteError)
             })
             .map_err(NydusError::NotifyError)
->>>>>>> 4d586f49
     }
 }
 
@@ -207,15 +184,11 @@
         vec!["/proc/sys/fs/fuse/connections", "/sys/fs/fuse/connections"]
     }
 
-<<<<<<< HEAD
-    fn try_notify_with_path(&self, base_path: &str, event: &str) -> NydusResult<()> {
-=======
     fn try_notify_with_path(
         &self,
         base_path: &str,
         event: &str,
     ) -> std::result::Result<(), FuseNotifyError> {
->>>>>>> 4d586f49
         let path = PathBuf::from(base_path)
             .join(self.conn.load(Ordering::Acquire).to_string())
             .join(event);
@@ -223,16 +196,10 @@
         let mut file = std::fs::OpenOptions::new()
             .write(true)
             .open(&path)
-<<<<<<< HEAD
-            .map_err(NydusError::SysfsOpenError)?;
-
-        file.write_all(b"1").map_err(NydusError::SysfsWriteError)?;
-=======
             .map_err(FuseNotifyError::SysfsOpenError)?;
 
         file.write_all(b"1")
             .map_err(FuseNotifyError::SysfsWriteError)?;
->>>>>>> 4d586f49
         Ok(())
     }
 
@@ -243,13 +210,8 @@
             match self.try_notify_with_path(path, event) {
                 Ok(()) => return Ok(()),
                 Err(e) => {
-<<<<<<< HEAD
-                    if !matches!(e, NydusError::SysfsOpenError(_)) || idx == paths.len() - 1 {
-                        return Err(e);
-=======
                     if !matches!(e, FuseNotifyError::SysfsOpenError(_)) || idx == paths.len() - 1 {
                         return Err(e.into());
->>>>>>> 4d586f49
                     }
                 }
             }
